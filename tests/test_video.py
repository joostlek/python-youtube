--- conflicted
+++ resolved
@@ -1,9 +1,6 @@
 """Tests for the YouTube client."""
 import json
-<<<<<<< HEAD
-from datetime import datetime, timedelta, timezone
-=======
->>>>>>> 74628676
+from datetime import timedelta
 
 import aiohttp
 import pytest
@@ -33,7 +30,9 @@
         aresponses.Response(
             status=200,
             headers={"Content-Type": "application/json"},
-            text=json.dumps(construct_fixture("video", ["snippet"], 1)),
+            text=json.dumps(
+                construct_fixture("video", ["snippet", "contentDetails"], 1),
+            ),
         ),
     )
     async with aiohttp.ClientSession() as session, YouTube(session=session) as youtube:
